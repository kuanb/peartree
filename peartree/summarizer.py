--- conflicted
+++ resolved
@@ -7,11 +7,7 @@
 from .utilities import log
 
 
-<<<<<<< HEAD
 def calculate_average_wait(direction_times: pd.DataFrame) -> float:
-=======
-def calculate_average_wait(direction_times: List) -> float:
->>>>>>> 3bfc3f49
     first = direction_times.arrival_time[1:].values
     second = direction_times.arrival_time[:-1].values
     wait_seconds = (first - second)
@@ -51,14 +47,9 @@
 
 def generate_all_observed_edge_costs(trips_and_stop_times: pd.DataFrame
                                      ) -> Union[None, pd.DataFrame]:
-<<<<<<< HEAD
     all_edge_costs = []
     all_from_stop_ids = []
     all_to_stop_ids = []
-
-=======
-    all_edge_costs = None
->>>>>>> 3bfc3f49
     for trip_id in trips_and_stop_times.trip_id.unique():
         tst_mask = (trips_and_stop_times.trip_id == trip_id)
         tst_sub = trips_and_stop_times[tst_mask]
@@ -93,7 +84,6 @@
             'from_stop_id': all_from_stop_ids,
             'to_stop_id': all_to_stop_ids})
 
-<<<<<<< HEAD
     # Otherwise a None value should be returned
     else:
         return None
@@ -103,9 +93,6 @@
     # Used as a function applied to a grouping
     # operation, pulls out the mean edge cost for each
     # unqiue edge pair (from node and to node)
-=======
-def summarize_edge_costs(df: pd.DataFrame) -> pd.DataFrame:
->>>>>>> 3bfc3f49
     from_stop_id = df.from_stop_id.values[0]
     results_mtx = []
     for to_stop_id in df.to_stop_id.unique():
@@ -118,11 +105,8 @@
 
 
 def generate_summary_edge_costs(all_edge_costs: pd.DataFrame) -> pd.DataFrame:
-<<<<<<< HEAD
     # Given a dataframe of edges costs, get the average for each
     # from node - to node pair
-=======
->>>>>>> 3bfc3f49
     summary_groupings = all_edge_costs.groupby('from_stop_id')
     summary = summary_groupings.apply(summarize_edge_costs)
     summary = summary.reset_index(drop=True)
@@ -130,17 +114,11 @@
 
 
 def summarize_waits_at_one_stop(stop_df: pd.DataFrame) -> float:
-<<<<<<< HEAD
     # Calculates average wait time at this stop, given all observed
     # TODO: Simply dividiing by two may not be appropriate - it is
     #       go for estimation purposes, but I could introduce
     #       more sophisticated wait time calculations here
     divide_by = (len(stop_df) * 2)
-=======
-    # Calculate average wait time at this stop, given all observed
-    # wait times
-    divide_by = len(stop_df) * 2
->>>>>>> 3bfc3f49
     dir_0_sum = stop_df.wait_dir_0.sum()
     dir_1_sum = stop_df.wait_dir_1.sum()
 
